import json
<<<<<<< HEAD
from datetime import datetime, timezone
from typing import List, Optional

from dcpmessage.basic_client_no_makefile import BasicClient
from dcpmessage.constants.dcp_msg_flag import DcpMsgFlag
from dcpmessage.dcp_message import DcpMsg
from dcpmessage.exceptions.server_exceptions import ServerError
from dcpmessage.ldds_message import LddsMessage
from dcpmessage.search.search_criteria import SearchCriteria
from dcpmessage.security import Authenticator
from dcpmessage.security import PasswordFileEntry
from dcpmessage.utils.array_utils import get_field
from dcpmessage.utils.byte_util import get_c_string, parse_int


def test_basic_client(username,
                      password,
                      search_criteria,
                      server,
=======
import logging
from src.logs import write_log, write_error
from src.ldds_message import LddsMessage
from src.basic_client import BasicClient
from src.utils.byte_util import get_c_string
from src.search.search_criteria import SearchCriteria


def test_basic_client(username: str,
                      password: str,
                      search_criteria: str,
                      host: str,
                      port: int = None,
                      timeout: int = None,
                      debug: bool = True
>>>>>>> c243ebb0
                      ):
    if debug:
        logging.basicConfig(level=logging.DEBUG)
    else:
        logging.basicConfig(level=logging.INFO)

    port = port if port is not None else 16003
    timeout = timeout if timeout is not None else 30
    client = BasicClient(host=host, port=port, timeout=timeout)

    try:
        client.connect()
    except Exception as e:
        write_error("Failed to connect to server. Error: " + str(e))
        return

<<<<<<< HEAD
        # TODO: message request iterations
        # requesting Dcp Messages
        for _ in range(10):
            msg_id = LddsMessage.IdDcpBlock
            dcp_message = request_dcp_message(client, msg_id)
            recieved_message = LddsMessage(hdr=dcp_message[0:10])
            recieved_message.message_data = dcp_message[10:]
            for msz in ldds_msg_to_dcp_msg_block(client, recieved_message):
                print(msz.data)
=======
    try:
        client.authenticate_user(username, password)
>>>>>>> c243ebb0
    except Exception as e:
        write_error("Failed to authenticate user. Error: " + str(e))
        client.disconnect()
        return

    try:
        # TODO: look for error scenarios
        criteria = SearchCriteria()
        criteria.parse_file(search_criteria)
        client.send_search_criteria(data=criteria.to_string_proto(14).encode('utf-8'))
    except Exception as e:
<<<<<<< HEAD
        print(f"Error receiving data: {e}")
    return response


def prepare_auth_string(user_name="user", password="pass", algo=Authenticator.ALGO_SHA):
    now = datetime.now(timezone.utc)
    timet = int(now.timestamp())  # Convert to Unix timestamp
    tstr = now.strftime("%y%j%H%M%S")
    sha_password = PasswordFileEntry.build_sha_password(user_name, password)
    pfe = PasswordFileEntry(username=user_name, ShaPassword=sha_password)
    authenticator = Authenticator(timet, pfe, algo)
    auth_string = pfe.get_username() + " " + tstr + " " + authenticator.string + " " + str(14)  # Prepare the string
    return auth_string


def send_search_crit(client, filename, data: str):
    msg = LddsMessage(message_id=LddsMessage.IdCriteria, StrData="")
    msg.message_length = len(data) + 50
    msg.message_data = bytearray(msg.message_length)

    # Create the 'header' portion containing the searchcrit filename (First 40 bytes is filename)
    for i in range(min(40, len(filename))):
        msg.message_data[i] = ord(filename[i])
    msg.message_data[i] = 0
=======
        write_error("Failed to send search criteria. Error: " + str(e))
        client.disconnect()
>>>>>>> c243ebb0

        return

    try:
        # TODO: message request iterations
        # requesting Dcp Messages
        msg_id = LddsMessage.IdDcpBlock
        dcp_messages = bytearray()
        while True:
            dcp_message = client.request_dcp_message(msg_id)
            c_string = get_c_string(dcp_message, 10)
            if c_string.startswith("?35"):
                break
            dcp_messages += dcp_message
        print(dcp_messages)
    except Exception as e:
        write_error(f"An error occurred: {e}")
    finally:
        client.disconnect()


def ldds_msg_to_dcp_msg_block(client, msg: LddsMessage) -> Optional[List[DcpMsg]]:
    print(f"Parsing block response. Total length = {msg.message_length}")

    dcp_msgs = []
    garbled = False
    msgnum = 0

    msg_start = 0
    while msg_start < msg.message_length and not garbled:
        if msg.message_length - msg_start < DcpMsg.DCP_MSG_MIN_LENGTH:
            print(
                f"DDS Connection ({client.host}:{client.port}) Response to IdDcpBlock incomplete. "
                f"Need at least 37 bytes. Only have {msg.message_length - msg_start} at location {msg_start}")
            print(
                f"Response='{msg.message_data[msg_start:msg.message_length].decode('utf-8')}'")
            garbled = True
            break

        try:
            msglen = parse_int(msg.message_data, msg_start + DcpMsg.IDX_DATALENGTH, 5)
        except ValueError:
            lenfield = get_field(msg.message_data, msg_start + DcpMsg.IDX_DATALENGTH, 5).decode('utf-8')
            print(
                f"DDS Connection ({client.host}:{client.port}) Response to IdDcpBlock contains bad length field '{lenfield}' requires a 5-digit 0-filled integer, msgnum={msgnum}, msg_start={msg_start}")
            garbled = True
            break

        numbytes = DcpMsg.DCP_MSG_MIN_LENGTH + msglen

        dcp_msg = DcpMsg(msg.message_data, numbytes, msg_start)
        dcp_msg.flagbits = DcpMsgFlag.MSG_PRESENT | DcpMsgFlag.SRC_DDS | DcpMsgFlag.MSG_NO_SEQNUM

        dcp_msgs.append(dcp_msg)
        msg_start += numbytes
        msgnum += 1

    print(f"Message Block Response contained {len(dcp_msgs)} dcp msgs.")

    return dcp_msgs if dcp_msgs else None


if __name__ == "__main__":
    with open("./credentials.json", "r") as credentials_file:
        credentials = json.load(credentials_file)

    test_basic_client(username=credentials["username"],
                      password=credentials["password"],
                      search_criteria="./test_search_criteria.sc",
                      host="cdadata.wcda.noaa.gov",
                      debug=True)<|MERGE_RESOLUTION|>--- conflicted
+++ resolved
@@ -1,25 +1,4 @@
 import json
-<<<<<<< HEAD
-from datetime import datetime, timezone
-from typing import List, Optional
-
-from dcpmessage.basic_client_no_makefile import BasicClient
-from dcpmessage.constants.dcp_msg_flag import DcpMsgFlag
-from dcpmessage.dcp_message import DcpMsg
-from dcpmessage.exceptions.server_exceptions import ServerError
-from dcpmessage.ldds_message import LddsMessage
-from dcpmessage.search.search_criteria import SearchCriteria
-from dcpmessage.security import Authenticator
-from dcpmessage.security import PasswordFileEntry
-from dcpmessage.utils.array_utils import get_field
-from dcpmessage.utils.byte_util import get_c_string, parse_int
-
-
-def test_basic_client(username,
-                      password,
-                      search_criteria,
-                      server,
-=======
 import logging
 from src.logs import write_log, write_error
 from src.ldds_message import LddsMessage
@@ -35,7 +14,6 @@
                       port: int = None,
                       timeout: int = None,
                       debug: bool = True
->>>>>>> c243ebb0
                       ):
     if debug:
         logging.basicConfig(level=logging.DEBUG)
@@ -52,20 +30,8 @@
         write_error("Failed to connect to server. Error: " + str(e))
         return
 
-<<<<<<< HEAD
-        # TODO: message request iterations
-        # requesting Dcp Messages
-        for _ in range(10):
-            msg_id = LddsMessage.IdDcpBlock
-            dcp_message = request_dcp_message(client, msg_id)
-            recieved_message = LddsMessage(hdr=dcp_message[0:10])
-            recieved_message.message_data = dcp_message[10:]
-            for msz in ldds_msg_to_dcp_msg_block(client, recieved_message):
-                print(msz.data)
-=======
     try:
         client.authenticate_user(username, password)
->>>>>>> c243ebb0
     except Exception as e:
         write_error("Failed to authenticate user. Error: " + str(e))
         client.disconnect()
@@ -77,35 +43,8 @@
         criteria.parse_file(search_criteria)
         client.send_search_criteria(data=criteria.to_string_proto(14).encode('utf-8'))
     except Exception as e:
-<<<<<<< HEAD
-        print(f"Error receiving data: {e}")
-    return response
-
-
-def prepare_auth_string(user_name="user", password="pass", algo=Authenticator.ALGO_SHA):
-    now = datetime.now(timezone.utc)
-    timet = int(now.timestamp())  # Convert to Unix timestamp
-    tstr = now.strftime("%y%j%H%M%S")
-    sha_password = PasswordFileEntry.build_sha_password(user_name, password)
-    pfe = PasswordFileEntry(username=user_name, ShaPassword=sha_password)
-    authenticator = Authenticator(timet, pfe, algo)
-    auth_string = pfe.get_username() + " " + tstr + " " + authenticator.string + " " + str(14)  # Prepare the string
-    return auth_string
-
-
-def send_search_crit(client, filename, data: str):
-    msg = LddsMessage(message_id=LddsMessage.IdCriteria, StrData="")
-    msg.message_length = len(data) + 50
-    msg.message_data = bytearray(msg.message_length)
-
-    # Create the 'header' portion containing the searchcrit filename (First 40 bytes is filename)
-    for i in range(min(40, len(filename))):
-        msg.message_data[i] = ord(filename[i])
-    msg.message_data[i] = 0
-=======
         write_error("Failed to send search criteria. Error: " + str(e))
         client.disconnect()
->>>>>>> c243ebb0
 
         return
 
@@ -127,47 +66,6 @@
         client.disconnect()
 
 
-def ldds_msg_to_dcp_msg_block(client, msg: LddsMessage) -> Optional[List[DcpMsg]]:
-    print(f"Parsing block response. Total length = {msg.message_length}")
-
-    dcp_msgs = []
-    garbled = False
-    msgnum = 0
-
-    msg_start = 0
-    while msg_start < msg.message_length and not garbled:
-        if msg.message_length - msg_start < DcpMsg.DCP_MSG_MIN_LENGTH:
-            print(
-                f"DDS Connection ({client.host}:{client.port}) Response to IdDcpBlock incomplete. "
-                f"Need at least 37 bytes. Only have {msg.message_length - msg_start} at location {msg_start}")
-            print(
-                f"Response='{msg.message_data[msg_start:msg.message_length].decode('utf-8')}'")
-            garbled = True
-            break
-
-        try:
-            msglen = parse_int(msg.message_data, msg_start + DcpMsg.IDX_DATALENGTH, 5)
-        except ValueError:
-            lenfield = get_field(msg.message_data, msg_start + DcpMsg.IDX_DATALENGTH, 5).decode('utf-8')
-            print(
-                f"DDS Connection ({client.host}:{client.port}) Response to IdDcpBlock contains bad length field '{lenfield}' requires a 5-digit 0-filled integer, msgnum={msgnum}, msg_start={msg_start}")
-            garbled = True
-            break
-
-        numbytes = DcpMsg.DCP_MSG_MIN_LENGTH + msglen
-
-        dcp_msg = DcpMsg(msg.message_data, numbytes, msg_start)
-        dcp_msg.flagbits = DcpMsgFlag.MSG_PRESENT | DcpMsgFlag.SRC_DDS | DcpMsgFlag.MSG_NO_SEQNUM
-
-        dcp_msgs.append(dcp_msg)
-        msg_start += numbytes
-        msgnum += 1
-
-    print(f"Message Block Response contained {len(dcp_msgs)} dcp msgs.")
-
-    return dcp_msgs if dcp_msgs else None
-
-
 if __name__ == "__main__":
     with open("./credentials.json", "r") as credentials_file:
         credentials = json.load(credentials_file)
